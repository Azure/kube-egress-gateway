--- conflicted
+++ resolved
@@ -68,11 +68,7 @@
 
 # this has to be done manually because aks-managed tags are not allowed through aks-rp
 VMSS=$(az vmss list -g ${NODE_RESOURCE_GROUP} | jq --arg GW_NODE_POOL_NAME "${GW_NODE_POOL_NAME}" -r '.[] | select(.tags["aks-managed-poolName"] == $GW_NODE_POOL_NAME) | .name')
-<<<<<<< HEAD
-az vmss update --name ${VMSS} -g ${NODE_RESOURCE_GROUP} --set 'tags.aks-managed-gatewayIPPrefixSize="31"' > /dev/null
-=======
 az vmss update --name ${VMSS} -g ${NODE_RESOURCE_GROUP} --set tags.'aks-managed-gatewayIPPrefixSize'='"31"' > /dev/null
->>>>>>> c75d1087
 
 # Generate azure configuration file for the controllers
 echo "Generating azure configuration file: $(pwd)/azure.json"
